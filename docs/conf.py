# Configuration file for the Sphinx documentation builder.
#
# This file only contains a selection of the most common options. For a full
# list see the documentation:
# https://www.sphinx-doc.org/en/master/usage/configuration.html

import sys
from pathlib import Path
from subprocess import check_output

<<<<<<< HEAD
import ibek
=======
import requests

import python3_pip_skeleton
>>>>>>> 796150e7

# -- General configuration ------------------------------------------------

# General information about the project.
project = "ibek"

# The full version, including alpha/beta/rc tags.
release = ibek.__version__

# The short X.Y version.
if "+" in release:
    # Not on a tag, use branch name
    root = Path(__file__).absolute().parent.parent
    git_branch = check_output("git branch --show-current".split(), cwd=root)
    version = git_branch.decode().strip()
else:
    version = release

extensions = [
    # Use this for generating API docs
    "sphinx.ext.autodoc",
    # This can parse google style docstrings
    "sphinx.ext.napoleon",
    # For linking to external sphinx documentation
    "sphinx.ext.intersphinx",
    # Add links to source code in API docs
    "sphinx.ext.viewcode",
    # Adds the inheritance-diagram generation directive
    "sphinx.ext.inheritance_diagram",
    # Makes autodoc understand apischema annotated classes/functions
    "sphinx_apischema",
    # Add a copy button to each code block
    "sphinx_copybutton",
    # For the card element
    "sphinx_design",
]

# If true, Sphinx will warn about all references where the target cannot
# be found.
nitpicky = True

# A list of (type, target) tuples (by default empty) that should be ignored when
# generating warnings in "nitpicky mode". Note that type should include the
# domain name if present. Example entries would be ('py:func', 'int') or
# ('envvar', 'LD_LIBRARY_PATH').
nitpick_ignore = [
    ("py:class", "NoneType"),
    ("py:class", "'str'"),
    ("py:class", "'float'"),
    ("py:class", "'int'"),
    ("py:class", "'bool'"),
    ("py:class", "'object'"),
    ("py:class", "'id'"),
    ("py:class", "typing_extensions.Literal"),
]

# Both the class’ and the __init__ method’s docstring are concatenated and
# inserted into the main body of the autoclass directive
autoclass_content = "both"

# Order the members by the order they appear in the source code
autodoc_member_order = "bysource"

# Don't inherit docstrings from baseclasses
autodoc_inherit_docstrings = False

# Output graphviz directive produced images in a scalable format
graphviz_output_format = "svg"

# The name of a reST role (builtin or Sphinx extension) to use as the default
# role, that is, for text marked up `like this`
default_role = "any"

# The suffix of source filenames.
source_suffix = ".rst"

# The master toctree document.
master_doc = "index"

# List of patterns, relative to source directory, that match files and
# directories to ignore when looking for source files.
# These patterns also affect html_static_path and html_extra_path
exclude_patterns = ["_build"]

# The name of the Pygments (syntax highlighting) style to use.
pygments_style = "sphinx"

# This means you can link things like `str` and `asyncio` to the relevant
# docs in the python documentation.
intersphinx_mapping = dict(python=("https://docs.python.org/3/", None))

# A dictionary of graphviz graph attributes for inheritance diagrams.
inheritance_graph_attrs = dict(rankdir="TB")

# Common links that should be available on every page
rst_epilog = """
.. _Diamond Light Source: http://www.diamond.ac.uk
.. _black: https://github.com/psf/black
.. _flake8: https://flake8.pycqa.org/en/latest/
.. _isort: https://github.com/PyCQA/isort
.. _mypy: http://mypy-lang.org/
.. _pre-commit: https://pre-commit.com/
"""

# Ignore localhost links for periodic check that links in docs are valid
linkcheck_ignore = [r"http://localhost:\d+/"]

# Set copy-button to ignore python and bash prompts
# https://sphinx-copybutton.readthedocs.io/en/latest/use.html#using-regexp-prompt-identifiers
copybutton_prompt_text = r">>> |\.\.\. |\$ |In \[\d*\]: | {2,5}\.\.\.: | {5,8}: "
copybutton_prompt_is_regexp = True

# -- Options for HTML output -------------------------------------------------

# The theme to use for HTML and HTML Help pages.  See the documentation for
# a list of builtin themes.
#
html_theme = "pydata_sphinx_theme"
github_repo = project
github_user = "DiamondLightSource"
switcher_json = f"https://{github_user}.github.io/{github_repo}/switcher.json"
switcher_exists = requests.get(switcher_json).ok
if not switcher_exists:
    print(
        "*** Can't read version switcher, is GitHub pages enabled? \n"
        "    Once Docs CI job has successfully run once, set the "
        "Github pages source branch to be 'gh-pages' at:\n"
        f"    https://github.com/{github_user}/{github_repo}/settings/pages",
        file=sys.stderr,
    )

# Theme options for pydata_sphinx_theme
# We don't check switcher because there are 3 possible states for a repo:
# 1. New project, docs are not published so there is no switcher
# 2. Existing project with latest skeleton, switcher exists and works
# 3. Existing project with old skeleton that makes broken switcher,
#    switcher exists but is broken
# Point 3 makes checking switcher difficult, because the updated skeleton
# will fix the switcher at the end of the docs workflow, but never gets a chance
# to complete as the docs build warns and fails.
html_theme_options = dict(
    logo=dict(
        text=project,
    ),
    use_edit_page_button=True,
    github_url=f"https://github.com/{github_user}/{github_repo}",
    icon_links=[
        dict(
            name="PyPI",
            url=f"https://pypi.org/project/{project}",
            icon="fas fa-cube",
        )
    ],
    switcher=dict(
        json_url=switcher_json,
        version_match=version,
    ),
    check_switcher=False,
    navbar_end=["theme-switcher", "icon-links", "version-switcher"],
    external_links=[
        dict(
            name="Release Notes",
            url=f"https://github.com/{github_user}/{github_repo}/releases",
        )
    ],
)

# A dictionary of values to pass into the template engine’s context for all pages
html_context = dict(
    github_user=github_user,
    github_repo=project,
    github_version=version,
    doc_path="docs",
)

# If true, "Created using Sphinx" is shown in the HTML footer. Default is True.
html_show_sphinx = False

# If true, "(C) Copyright ..." is shown in the HTML footer. Default is True.
html_show_copyright = False

# Logo
html_logo = "images/ibek-logo.svg"
html_favicon = "images/ibek-favicon.ico"<|MERGE_RESOLUTION|>--- conflicted
+++ resolved
@@ -8,13 +8,9 @@
 from pathlib import Path
 from subprocess import check_output
 
-<<<<<<< HEAD
-import ibek
-=======
 import requests
 
-import python3_pip_skeleton
->>>>>>> 796150e7
+import ibek
 
 # -- General configuration ------------------------------------------------
 
