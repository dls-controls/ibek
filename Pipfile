[[source]]
name = "pypi"
url = "https://pypi.org/simple"
verify_ssl = true

[dev-packages]
# Pinning black stops us having to allow pre-releases globally
black = "==19.10b0"
# Pins to make lockfile usable on multiple Python versions and platforms
mypy = "*"
atomicwrites = "*"
typing-extensions = "*"
importlib-metadata = "*"
# Switch to main repo after PR https://github.com/Holzhaus/sphinx-multiversion/pull/60 is merged
sphinx-multiversion = {editable = true,git = "https://github.com/dls-controls/sphinx-multiversion.git",ref = "only-arg"}
# List wheel here to make sure we make the same version to make wheels on gitlab and github CI
wheel = "0.33.1"
# Test and docs dependencies
pytest-cov = "*"
pytest-mypy = "*"
pytest-flake8 = "*"
pytest-black = "*"
flake8-isort = "*"
isort = ">5.0"
sphinx-rtd-theme = "*"

[packages]
# All other package requirements from setup.cfg
ibek = {editable = true,path = "."}
typer = "*"
<<<<<<< HEAD
apischema = "==0.14.7"
=======
ipykernel = "*"
bash-kernel = "*"
>>>>>>> 5e750fe5

[scripts]
tests = "python -m pytest"
docs = "sphinx-build -EWT --keep-going docs build/html"
build = "python setup.py sdist bdist_wheel"
# Delete any files that git ignore hides from us
gitclean = "git clean -fdX"<|MERGE_RESOLUTION|>--- conflicted
+++ resolved
@@ -28,12 +28,12 @@
 # All other package requirements from setup.cfg
 ibek = {editable = true,path = "."}
 typer = "*"
-<<<<<<< HEAD
+
 apischema = "==0.14.7"
-=======
+
 ipykernel = "*"
 bash-kernel = "*"
->>>>>>> 5e750fe5
+
 
 [scripts]
 tests = "python -m pytest"
