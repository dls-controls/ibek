--- conflicted
+++ resolved
@@ -9,11 +9,7 @@
 
 
 def skeleton_check(check: bool, text: str):
-<<<<<<< HEAD
     if ROOT.name == "python3-pip-skeleton":
-=======
-    if ROOT.name == "python3-pip-skeleton" or str(ROOT) == "/project":
->>>>>>> 8375f737
         # In the skeleton module the check should fail
         check = not check
         text = f"Skeleton didn't raise: {text}"
