name: Docs CI

on:
  push:
    branches:
      # Add more branches here to publish docs from other branches
      - master
      - main
    tags:
      - "*"
  pull_request:

jobs:
  docs:
    strategy:
      fail-fast: false
      matrix:
        os: ["ubuntu-latest"]
        python: ["3.10"]

    runs-on: ubuntu-latest

    steps:
      - name: Avoid git conflicts when tag and branch pushed at same time
        if: startsWith(github.ref, 'refs/tags')
        run: sleep 60

      - name: Install python version
        uses: actions/setup-python@v2
        with:
          python-version: ${{ matrix.python }}

      - name: Install Packages
        # Can delete this if you don't use graphviz in your docs
        run: sudo apt-get install graphviz

<<<<<<< HEAD
      - name: checkout 
=======
      - name: checkout
>>>>>>> d9e682cd
        uses: actions/checkout@v2
        with:
          fetch-depth: 0

      - name: Install dependencies
        run: |
          touch requirements_dev.txt
          pip install -r requirements_dev.txt -e .[dev]

      - name: Build docs
        run: tox -e docs

      - name: Move to versioned directory
        # e.g. master or 0.1.2
        run: mv build/html ".github/pages/${GITHUB_REF##*/}"

      - name: Write versions.txt
        run: sphinx_rtd_theme_github_versions .github/pages

      - name: Publish Docs to gh-pages
        if: github.event_name == 'push'
        # We pin to the SHA, not the tag, for security reasons.
        # https://docs.github.com/en/actions/learn-github-actions/security-hardening-for-github-actions#using-third-party-actions
        uses: peaceiris/actions-gh-pages@068dc23d9710f1ba62e86896f84735d869951305 # v3.8.0
        with:
          github_token: ${{ secrets.GITHUB_TOKEN }}
          publish_dir: .github/pages
          keep_files: true<|MERGE_RESOLUTION|>--- conflicted
+++ resolved
@@ -34,11 +34,7 @@
         # Can delete this if you don't use graphviz in your docs
         run: sudo apt-get install graphviz
 
-<<<<<<< HEAD
-      - name: checkout 
-=======
       - name: checkout
->>>>>>> d9e682cd
         uses: actions/checkout@v2
         with:
           fetch-depth: 0
