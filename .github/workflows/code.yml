name: Code CI

on:
  push:
  pull_request:
env:
  # The target python version, which must match the Dockerfile version
  CONTAINER_PYTHON: "3.10"

jobs:
  lint:
    # pull requests are a duplicate of a branch push if within the same repo.
    if: github.event_name != 'pull_request' || github.event.pull_request.head.repo.full_name != github.repository
    runs-on: ubuntu-latest

    steps:
      - name: Checkout
        uses: actions/checkout@v3

      - name: Install python packages
        uses: ./.github/actions/install_requirements
        with:
          requirements_file: requirements-dev-3.x.txt
          install_options: -e .[dev]

      - name: Lint
        run: tox -e pre-commit,mypy

  system-test:
    if: github.event_name != 'pull_request' || github.event.pull_request.head.repo.full_name != github.repository
    runs-on: ubuntu-latest

    steps:
      - name: Checkout
        uses: actions/checkout@v3

      - name: Run System Test
        run: ./tests/sys-test.sh

  test:
    if: github.event_name != 'pull_request' || github.event.pull_request.head.repo.full_name != github.repository
    strategy:
      fail-fast: false
      matrix:
        os: ["ubuntu-latest"] # can add windows-latest, macos-latest
        python: ["3.10", "3.11"]
        install: ["-e .[dev]"]
        # Make one version be non-editable to test both paths of version code
        include:
          - os: "ubuntu-latest"
            python: "3.8"
            install: ".[dev]"

    runs-on: ${{ matrix.os }}
    env:
      # https://github.com/pytest-dev/pytest/issues/2042
      PY_IGNORE_IMPORTMISMATCH: "1"
      # enable QT tests with no X Display
      QT_QPA_PLATFORM: "offscreen"

    steps:
      - name: Checkout
        uses: actions/checkout@v3
        with:
          # Need this to get version number from last tag
          fetch-depth: 0
          submodules: recursive

      - name: Install python packages
        uses: ./.github/actions/install_requirements
        with:
          python_version: ${{ matrix.python }}
          requirements_file: requirements-test-${{ matrix.os }}-${{ matrix.python }}.txt
          install_options: ${{ matrix.install }}

      - name: List dependency tree
        run: pipdeptree

      - name: Run tests
        run: pytest

      - name: Upload coverage to Codecov
        uses: codecov/codecov-action@v3
        with:
          name: ${{ matrix.python }}/${{ matrix.os }}
          files: cov.xml

  dist:
    if: github.event_name != 'pull_request' || github.event.pull_request.head.repo.full_name != github.repository
    runs-on: "ubuntu-latest"

    steps:
      - name: Checkout
        uses: actions/checkout@v3
        with:
          # Need this to get version number from last tag
          fetch-depth: 0

      - name: Build sdist and wheel
        run: |
          export SOURCE_DATE_EPOCH=$(git log -1 --pretty=%ct) && \
          pipx run build

      - name: Upload sdist and wheel as artifacts
        uses: actions/upload-artifact@v3
        with:
          name: dist
          path: dist

      - name: Check for packaging errors
        run: pipx run twine check --strict dist/*

      - name: Install python packages
        uses: ./.github/actions/install_requirements
        with:
          python_version: ${{env.CONTAINER_PYTHON}}
          requirements_file: requirements.txt
          install_options: dist/*.whl

      - name: Test module --version works using the installed wheel
        # If more than one module in src/ replace with module name to test
        run: python -m $(ls src | head -1) --version

  container:
    needs: [lint, dist, test, system-test]
    runs-on: ubuntu-latest

    permissions:
      contents: read
      packages: write

    env:
      TEST_TAG: "testing"

    steps:
      - name: Checkout
        uses: actions/checkout@v3

      # image names must be all lower case
      - name: Generate image repo name
        run: echo IMAGE_REPOSITORY=ghcr.io/$(tr '[:upper:]' '[:lower:]' <<< "${{ github.repository }}") >> $GITHUB_ENV

      - name: Download wheel and lockfiles
        uses: actions/download-artifact@v3
        with:
          path: artifacts/

      - name: Log in to GitHub Docker Registry
        if: github.event_name != 'pull_request'
        uses: docker/login-action@v2
        with:
          registry: ghcr.io
          username: ${{ github.actor }}
          password: ${{ secrets.GITHUB_TOKEN }}

      - name: Set up Docker Buildx
        id: buildx
        uses: docker/setup-buildx-action@v2

      - name: Build and export to Docker local cache
        uses: docker/build-push-action@v4
<<<<<<< HEAD
=======
        with:
          build-args: |
            PIP_OPTIONS=-r lockfiles/requirements.txt dist/*.whl
          context: artifacts/
          file: ./Dockerfile
          target: runtime
          load: true
          tags: ${{ env.TEST_TAG }}
          # If you have a long docker build (2+ minutes), uncomment the 
          # following to turn on caching. For short build times this 
          # makes it a little slower
          #cache-from: type=gha
          #cache-to: type=gha,mode=max

      - name: Test cli works in cached runtime image
        run: docker run docker.io/library/${{ env.TEST_TAG }} --version

      - name: Create tags for publishing image
        if: github.ref_type == 'tag'
        id: meta
        uses: docker/metadata-action@v4
        with:
          images: ${{ env.IMAGE_REPOSITORY }}
          tags: |
            type=ref,event=tag
            type=raw,value=latest

      - name: Push cached image to container registry
        if: github.ref_type == 'tag'
        uses: docker/build-push-action@v3
        # Note this does not build the image again, it will 
        # find the image in the Docker cache and publish it
>>>>>>> 4caea3ae
        with:
          build-args: |
            PIP_OPTIONS=-r lockfiles/requirements.txt dist/*.whl
          context: artifacts/
          load: true
          tags: ${{ env.TEST_TAG }}
          file: ./Dockerfile
<<<<<<< HEAD
          # If you have a long docker build, uncomment the following to turn on caching
          # For short build times this makes it a little slower
          #cache-from: type=gha
          #cache-to: type=gha,mode=max

      - name: Test cli works in cached runtime image
        run: docker run docker.io/library/${{ env.TEST_TAG }} --version

      - name: Create tags for publishing image
        id: meta
        uses: docker/metadata-action@v4
        with:
          images: ${{ env.IMAGE_REPOSITORY }}
          tags: |
            type=ref,event=tag
            type=raw,value=latest

      - name: Push cached image to container registry
        if: github.ref_type == 'tag'
        uses: docker/build-push-action@v3
        with:
          build-args: |
            PIP_OPTIONS=-r lockfiles/requirements.txt dist/*.whl
          context: artifacts/
          file: ./Dockerfile
=======
          target: runtime
>>>>>>> 4caea3ae
          push: true
          tags: ${{ steps.meta.outputs.tags }}
          labels: ${{ steps.meta.outputs.labels }}

  release:
    # upload to PyPI and make a release on every tag
<<<<<<< HEAD
    needs: [lint, dist, test, system-test]
    if: ${{ github.event_name == 'push' && startsWith(github.ref, 'refs/tags') }}
=======
    needs: [lint, dist, test]
    if: ${{ github.event_name == 'push' && github.ref_type == 'tag' }}
>>>>>>> 4caea3ae
    runs-on: ubuntu-latest
    env:
      HAS_PYPI_TOKEN: ${{ secrets.PYPI_TOKEN != '' }}

    steps:
      - uses: actions/download-artifact@v3

      - name: Fixup blank lockfiles
        # Github release artifacts can't be blank
        run: for f in lockfiles/*; do [ -s $f ] || echo '# No requirements' >> $f; done

      - name: Github Release
        # We pin to the SHA, not the tag, for security reasons.
        # https://docs.github.com/en/actions/learn-github-actions/security-hardening-for-github-actions#using-third-party-actions
        uses: softprops/action-gh-release@de2c0eb89ae2a093876385947365aca7b0e5f844 # v0.1.15
        with:
          prerelease: ${{ contains(github.ref_name, 'a') || contains(github.ref_name, 'b') || contains(github.ref_name, 'rc') }}
          files: |
            dist/*
            lockfiles/*
          generate_release_notes: true
        env:
          GITHUB_TOKEN: ${{ secrets.GITHUB_TOKEN }}

      - name: Publish to PyPI
        if: ${{ env.HAS_PYPI_TOKEN }}
        uses: pypa/gh-action-pypi-publish@release/v1
        with:
          password: ${{ secrets.PYPI_TOKEN }}<|MERGE_RESOLUTION|>--- conflicted
+++ resolved
@@ -159,8 +159,6 @@
 
       - name: Build and export to Docker local cache
         uses: docker/build-push-action@v4
-<<<<<<< HEAD
-=======
         with:
           build-args: |
             PIP_OPTIONS=-r lockfiles/requirements.txt dist/*.whl
@@ -169,8 +167,8 @@
           target: runtime
           load: true
           tags: ${{ env.TEST_TAG }}
-          # If you have a long docker build (2+ minutes), uncomment the 
-          # following to turn on caching. For short build times this 
+          # If you have a long docker build (2+ minutes), uncomment the
+          # following to turn on caching. For short build times this
           # makes it a little slower
           #cache-from: type=gha
           #cache-to: type=gha,mode=max
@@ -191,58 +189,22 @@
       - name: Push cached image to container registry
         if: github.ref_type == 'tag'
         uses: docker/build-push-action@v3
-        # Note this does not build the image again, it will 
+        # Note this does not build the image again, it will
         # find the image in the Docker cache and publish it
->>>>>>> 4caea3ae
-        with:
-          build-args: |
-            PIP_OPTIONS=-r lockfiles/requirements.txt dist/*.whl
-          context: artifacts/
-          load: true
-          tags: ${{ env.TEST_TAG }}
-          file: ./Dockerfile
-<<<<<<< HEAD
-          # If you have a long docker build, uncomment the following to turn on caching
-          # For short build times this makes it a little slower
-          #cache-from: type=gha
-          #cache-to: type=gha,mode=max
-
-      - name: Test cli works in cached runtime image
-        run: docker run docker.io/library/${{ env.TEST_TAG }} --version
-
-      - name: Create tags for publishing image
-        id: meta
-        uses: docker/metadata-action@v4
-        with:
-          images: ${{ env.IMAGE_REPOSITORY }}
-          tags: |
-            type=ref,event=tag
-            type=raw,value=latest
-
-      - name: Push cached image to container registry
-        if: github.ref_type == 'tag'
-        uses: docker/build-push-action@v3
         with:
           build-args: |
             PIP_OPTIONS=-r lockfiles/requirements.txt dist/*.whl
           context: artifacts/
           file: ./Dockerfile
-=======
           target: runtime
->>>>>>> 4caea3ae
           push: true
           tags: ${{ steps.meta.outputs.tags }}
           labels: ${{ steps.meta.outputs.labels }}
 
   release:
     # upload to PyPI and make a release on every tag
-<<<<<<< HEAD
     needs: [lint, dist, test, system-test]
-    if: ${{ github.event_name == 'push' && startsWith(github.ref, 'refs/tags') }}
-=======
-    needs: [lint, dist, test]
     if: ${{ github.event_name == 'push' && github.ref_type == 'tag' }}
->>>>>>> 4caea3ae
     runs-on: ubuntu-latest
     env:
       HAS_PYPI_TOKEN: ${{ secrets.PYPI_TOKEN != '' }}
