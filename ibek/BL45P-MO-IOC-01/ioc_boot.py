import json
import shutil
from pathlib import Path
from typing import Optional

import typer
from apischema.json_schema import deserialization_schema
from jinja2 import Template
from ruamel.yaml import YAML

from ibek import __version__
from ibek.pmac import PmacIOC

THIS_FOLDER = Path(__file__).parent

yaml = YAML()
app = typer.Typer()

# Have a dummy function return PmacIOC to simulate building class from yaml


def generate_instance_datamodel(ioc_class_ibek_yaml: Path):
    # This function currently returns PmacIOC for demonstration purposes and will do so for any path given
    # This should be replaced by a function that uses the Support module to dynamically create a datamodel
    # in memory from the <ioc_class>.ibek.yaml file
    
<<<<<<< HEAD
    #

=======
    #An example of how to implement this is shown in the dataclass_from_yaml branch in ibek/ibek/BL45P-MO-IOC-01/dataclass_from_yaml
>>>>>>> 5303bfe0
    return PmacIOC


def render_script_elements(ioc_instance: PmacIOC) -> str:
    scripts = ""
    for instance in ioc_instance.instances:
        for script in instance.create_scripts():
            scripts += (Template(script).render(instance.__dict__)) + "\n"
    return scripts


def create_database_elements(ioc_instance: PmacIOC) -> str:
    databases = ""
    for instance in ioc_instance.instances:
        for database in instance.create_database():
            databases += Template(database).render(instance.__dict__) + "\n"
    return databases


def version_callback(value: bool) -> None:
    if value:
        typer.echo(__version__)
        raise typer.Exit()


@app.callback()
def main(
    version: Optional[bool] = typer.Option(
        None,
        "--version",
        callback=version_callback,
        is_eager=True,
        help="Print the version of ibek and exit",
    )
):
    """Do 3 things..."""


@app.command()
def ioc_schema(save_path: Path, ioc_class_ibek_yaml: Path) -> None:
    """ Produce the JSON schema from inside an IOC container """
    with open(save_path, "w") as f:
        json.dump(
            deserialization_schema(generate_instance_datamodel(ioc_class_ibek_yaml)),
            f,
            indent=2,
        )


def create_boot_script(ioc_yaml: Path, save_file: Path, ioc_class_ibek_yaml: Path):
    with ioc_yaml.open("r") as f:

        # Dynamically generate a class for this class of ioc from its <ioc_class>.ibek.yaml
        ioc_instance = generate_instance_datamodel(ioc_class_ibek_yaml).deserialize(
            yaml.load(f)
        )

        #Opens jinja template for startup script and fills it in with script elements and database elements parsed from the <ioc_name>.yaml file
    with open(THIS_FOLDER / "startup_script.txt", "r") as f:
        template = Template(f.read())

    boot_script = template.render(
        script_elements=render_script_elements(ioc_instance),
        database_elements=create_database_elements(ioc_instance),
    )
<<<<<<< HEAD
    # print(boot_script)
=======
    # Saves rendered boot script
>>>>>>> 5303bfe0
    with open(save_file, "w") as f:
        f.write(boot_script)


def render_file(file_template: Path, **kwargs):
    template = file_template.read_text()
    text = Template(template).render(kwargs)
    file = Path(str(file_template).replace(".jinja", ""))
    file.write_text(text)
    file_template.unlink()


def create_helm(ioc_yaml: Path):
    ioc_name = str(ioc_yaml.stem).split(".")[0]
    helm_folder = Path("iocs") / ioc_name
    # print(f"helm will be {helm_folder}")

    if helm_folder.exists():
        shutil.rmtree(helm_folder)
    shutil.copytree(THIS_FOLDER.parent.parent / "helm-template", helm_folder)
    # TODO description should come from the ioc yaml
    render_file(
        helm_folder / "Chart.yaml.jinja", ioc_name=ioc_name, description="an ioc"
    )
    render_file(
        helm_folder / "values.yaml.jinja",
        base_image="gcr.io/diamond-pubreg/controls/prod/ioc/ioc-pmac:2.5.3",
    )

    boot_script_file = helm_folder / "config" / "ioc.boot"
    return boot_script_file


@app.command()
def build_ioc(
    ioc_yaml: Path = typer.Argument(
        ..., help="The yaml file describing this IOC instance"
    ),
    ioc_class: Path = typer.Argument(
        ..., help="The yaml file describing this class of IOC"
    ),
):
    """Build a startup script and Helm chart from <ioc>.yaml """
    boot_script = create_helm(ioc_yaml=ioc_yaml)
    create_boot_script(
        ioc_yaml=ioc_yaml, save_file=boot_script, ioc_class_ibek_yaml=ioc_class
    )


if __name__ == "__main__":
    app()<|MERGE_RESOLUTION|>--- conflicted
+++ resolved
@@ -23,13 +23,8 @@
     # This function currently returns PmacIOC for demonstration purposes and will do so for any path given
     # This should be replaced by a function that uses the Support module to dynamically create a datamodel
     # in memory from the <ioc_class>.ibek.yaml file
-    
-<<<<<<< HEAD
-    #
 
-=======
-    #An example of how to implement this is shown in the dataclass_from_yaml branch in ibek/ibek/BL45P-MO-IOC-01/dataclass_from_yaml
->>>>>>> 5303bfe0
+    # An example of how to implement this is shown in the dataclass_from_yaml branch in ibek/ibek/BL45P-MO-IOC-01/dataclass_from_yaml
     return PmacIOC
 
 
@@ -87,7 +82,7 @@
             yaml.load(f)
         )
 
-        #Opens jinja template for startup script and fills it in with script elements and database elements parsed from the <ioc_name>.yaml file
+        # Opens jinja template for startup script and fills it in with script elements and database elements parsed from the <ioc_name>.yaml file
     with open(THIS_FOLDER / "startup_script.txt", "r") as f:
         template = Template(f.read())
 
@@ -95,11 +90,7 @@
         script_elements=render_script_elements(ioc_instance),
         database_elements=create_database_elements(ioc_instance),
     )
-<<<<<<< HEAD
-    # print(boot_script)
-=======
     # Saves rendered boot script
->>>>>>> 5303bfe0
     with open(save_file, "w") as f:
         f.write(boot_script)
 
