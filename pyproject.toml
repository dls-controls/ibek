--- conflicted
+++ resolved
@@ -4,10 +4,6 @@
 
 [project]
 name = "ibek"
-<<<<<<< HEAD
-
-=======
->>>>>>> 360e8dda
 classifiers = [
     "Development Status :: 3 - Alpha",
     "License :: OSI Approved :: Apache Software License",
@@ -37,11 +33,7 @@
     "pydata-sphinx-theme>=0.12",
     "pytest",
     "pytest-cov",
-<<<<<<< HEAD
-    "Sphinx==6.2.1",
-=======
     "ruff",
->>>>>>> 360e8dda
     "sphinx-autobuild",
     "sphinx-copybutton",
     "sphinx-design",
@@ -50,11 +42,7 @@
 ]
 
 [project.scripts]
-<<<<<<< HEAD
 ibek = "ibek.__main__:cli"
-=======
-ibek = "ibek.__change_linter_to_ruff__:change_linter_to_ruff"
->>>>>>> 360e8dda
 
 [project.urls]
 GitHub = "https://github.com/epics-containers/ibek"
@@ -74,10 +62,7 @@
 # Run pytest with all our checkers, and don't spam us with massive tracebacks on error
 addopts = """
     --tb=native -vv --doctest-modules --doctest-glob="*.rst"
-<<<<<<< HEAD
     --cov=ibek --cov-report term --cov-report xml:cov.xml
-=======
->>>>>>> 360e8dda
     """
 # https://iscinumpy.gitlab.io/post/bound-version-constraints/#watch-for-warnings
 filterwarnings = "error"
